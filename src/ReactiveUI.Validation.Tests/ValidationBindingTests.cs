--- conflicted
+++ resolved
@@ -341,7 +341,6 @@
         }
 
         /// <summary>
-<<<<<<< HEAD
         /// Verifies that we support various validation rule overloads.
         /// </summary>
         [Fact]
@@ -389,7 +388,9 @@
             Assert.True(view.ViewModel.ValidationContext.IsValid);
             Assert.Equal(3, view.ViewModel.ValidationContext.Validations.Count);
             Assert.Empty(view.NameErrorLabel);
-=======
+        }
+
+        /// <summary>
         /// Verifies that we support binding validations to actions. This feature is required for platform-specific
         /// extension methods implementation, e.g. the <see cref="ViewForExtensions" /> for the Android Platform.
         /// </summary>
@@ -470,7 +471,6 @@
             Assert.Equal(1, view.ViewModel.ValidationContext.Validations.Count);
             Assert.NotEmpty(view.NameErrorLabel);
             Assert.Equal(nameErrorMessage, view.NameErrorLabel);
->>>>>>> 5f19fde2
         }
 
         private class ConstFormatter : IValidationTextFormatter<string>
