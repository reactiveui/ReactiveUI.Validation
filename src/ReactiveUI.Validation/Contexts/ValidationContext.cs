// <copyright file="ReactiveUI.Validation/src/ReactiveUI.Validation/Contexts/ValidationContext.cs" company=".NET Foundation">
// Licensed to the .NET Foundation under one or more agreements.
// The .NET Foundation licenses this file to you under the MIT license.
// See the LICENSE file in the project root for more information.
// </copyright>

using System;
using System.Collections.ObjectModel;
using System.Linq;
using System.Reactive;
using System.Reactive.Disposables;
using System.Reactive.Linq;
using System.Reactive.Subjects;
using DynamicData;
using DynamicData.Aggregation;
using ReactiveUI.Validation.Collections;
using ReactiveUI.Validation.Components.Abstractions;
using ReactiveUI.Validation.States;

namespace ReactiveUI.Validation.Contexts
{
    /// <inheritdoc cref="ReactiveObject" />
    /// <inheritdoc cref="IDisposable" />
    /// <inheritdoc cref="IValidationComponent" />
    /// <summary>
    /// The overall context for a view model under which validation takes place.
    /// </summary>
    /// <remarks>
    /// Contains all of the <see cref="ReactiveUI.Validation.Components.Abstractions.IValidationComponent" /> instances
    /// applicable to the view model.
    /// </remarks>
    public class ValidationContext : ReactiveObject, IDisposable, IValidationComponent
    {
<<<<<<< HEAD
        /// <summary>
        /// Backing field for the current validation state.
        /// </summary>
        private readonly ObservableAsPropertyHelper<bool> _isValid;

        private readonly IConnectableObservable<bool> _validationConnectable;

        /// <summary>
        /// The list of current validations.
        /// </summary>
        private readonly ReactiveList<IValidationComponent> _validations = new ReactiveList<IValidationComponent>();

=======
        private readonly SourceList<IValidationComponent> _validationSource = new SourceList<IValidationComponent>();
>>>>>>> ae32a7c9
        private readonly ReplaySubject<ValidationState> _validationStatusChange = new ReplaySubject<ValidationState>(1);
        private readonly ReplaySubject<bool> _validSubject = new ReplaySubject<bool>(1);

<<<<<<< HEAD
        /// <summary>
        /// Backing field for the validation summary.
        /// </summary>
=======
        private readonly IConnectableObservable<bool> _validationConnectable;
        private readonly ReadOnlyObservableCollection<IValidationComponent> _validations;
>>>>>>> ae32a7c9
        private readonly ObservableAsPropertyHelper<ValidationText> _validationText;
        private readonly ObservableAsPropertyHelper<bool> _isValid;

<<<<<<< HEAD
        /// <summary>
        /// Subject for validity of the context.
        /// </summary>
        private readonly ReplaySubject<bool> _validSubject = new ReplaySubject<bool>(1);

        private CompositeDisposable _disposables = new CompositeDisposable();

=======
        private CompositeDisposable _disposables = new CompositeDisposable();
>>>>>>> ae32a7c9
        private bool _isActive;

        /// <summary>
        /// Initializes a new instance of the <see cref="ValidationContext"/> class.
        /// </summary>
        public ValidationContext()
        {
<<<<<<< HEAD
            // Publish the current validation state
            _disposables.Add(_validSubject.StartWith(true).ToProperty(this, m => m.IsValid, out _isValid));

            // When a change occurs in the validation state, publish the updated validation text
            _disposables.Add(_validSubject.StartWith(true).Select(v => BuildText())
                .ToProperty(this, m => m.Text, out _validationText, new ValidationText()));

            // Publish the current validation state
            _disposables.Add(_validSubject.Select(v => new ValidationState(IsValid, BuildText(), this))
                .Do(vc => _validationStatusChange.OnNext(vc)).Subscribe());

            // Observe the defined validations and whenever there is a change publish the current validation state.
            _validationConnectable = _validations.CountChanged.StartWith(0)
=======
            // Publish the current validation state.
            _disposables.Add(_validSubject
                .StartWith(true)
                .ToProperty(this, m => m.IsValid, out _isValid));

            // When a change occurs in the validation state, publish the updated validation text.
            _disposables.Add(_validSubject
                .StartWith(true)
                .Select(_ => BuildText())
                .ToProperty(this, m => m.Text, out _validationText, new ValidationText()));

            // Publish the current validation state.
            _disposables.Add(_validSubject
                .Select(_ => new ValidationState(IsValid, BuildText(), this))
                .Do(vc => _validationStatusChange.OnNext(vc))
                .Subscribe());

            // Observe the defined validations and whenever there is a change publish the current validation state.
            _validationConnectable = _validationSource
                .Connect()
                .CountChanged()
                .Count()
                .StartWith(0)
>>>>>>> ae32a7c9
                .Select(_ =>
                    _validations
                        .Select(v => v.ValidationStatusChange)
                        .Merge()
                        .Select(__ => Unit.Default)
                        .StartWith(Unit.Default))
                .Switch()
                .Select(_ => GetIsValid())
                .Multicast(_validSubject);

            // Connect SourceList to read only observable collection.
            _validationSource
                .Connect()
                .Bind(out _validations)
                .Subscribe();
        }

        /// <summary>
        /// Gets an observable for the Valid state.
        /// </summary>
        public IObservable<bool> Valid
        {
            get
            {
                Activate();
                return _validSubject.AsObservable();
            }
        }

        /// <summary>
        /// Gets get the list of validations.
        /// </summary>
        public ReadOnlyObservableCollection<IValidationComponent> Validations => _validations;

        /// <inheritdoc />
        public bool IsValid
        {
            get
            {
                Activate();
                return _isValid.Value;
            }
        }

        /// <inheritdoc />
        public IObservable<ValidationState> ValidationStatusChange
        {
            get
            {
                Activate();
                return _validationStatusChange.AsObservable();
            }
        }

        /// <inheritdoc />
        public ValidationText Text
        {
            get
            {
                Activate();
                return _validationText.Value;
            }
        }

        /// <summary>
        /// Adds a validation into the validations collection.
        /// </summary>
        /// <param name="validation">Validation component to be added into the collection.</param>
        public void Add(IValidationComponent validation)
<<<<<<< HEAD
=======
        {
            _validationSource.Add(validation);
        }

        /// <summary>
        /// Returns if the whole context is valid checking all the validations.
        /// </summary>
        /// <returns>Returns true if the <see cref="ValidationContext"/> is valid, otherwise false.</returns>
        public bool GetIsValid()
        {
            return _validations.Count == 0 || _validations.All(v => v.IsValid);
        }

        /// <inheritdoc/>
        public void Dispose()
>>>>>>> ae32a7c9
        {
            // Dispose of unmanaged resources.
            Dispose(true);

            // Suppress finalization.
            GC.SuppressFinalize(this);
        }

        /// <summary>
<<<<<<< HEAD
        /// Returns if the whole context is valid checking all the validations.
        /// </summary>
        /// <returns>Returns true if the <see cref="ValidationContext"/> is valid, otherwise false.</returns>
        public bool GetIsValid()
=======
        /// Disposes of the managed resources.
        /// </summary>
        /// <param name="disposing">If its getting called by the <see cref="Dispose"/> method.</param>
        protected virtual void Dispose(bool disposing)
>>>>>>> ae32a7c9
        {
            if (disposing)
            {
                _disposables?.Dispose();
                _disposables = null;
            }
        }

        private void Activate()
        {
            if (_isActive)
            {
                return;
            }

            _isActive = true;
            _disposables.Add(_validationConnectable.Connect());
        }

        /// <inheritdoc/>
        public void Dispose()
        {
            // Dispose of unmanaged resources.
            Dispose(true);

            // Suppress finalization.
            GC.SuppressFinalize(this);
        }

        /// <summary>
        /// Disposes of the managed resources.
        /// </summary>
        /// <param name="disposing">If its getting called by the <see cref="Dispose"/> method.</param>
        protected virtual void Dispose(bool disposing)
        {
            if (disposing)
            {
                _disposables?.Dispose();
                _disposables = null;
            }
        }

        private void Activate()
        {
            if (_isActive)
            {
                return;
            }

            _isActive = true;
            _disposables.Add(_validationConnectable.Connect());
        }

        /// <summary>
        /// Build a list of the validation text for each invalid component.
        /// </summary>
        /// <returns>Returns the <see cref="ValidationText"/> with all the error messages from the non valid components.</returns>
        private ValidationText BuildText()
        {
            return new ValidationText(_validations.Where(p => !p.IsValid).Select(p => p.Text));
        }
    }
}<|MERGE_RESOLUTION|>--- conflicted
+++ resolved
@@ -31,47 +31,16 @@
     /// </remarks>
     public class ValidationContext : ReactiveObject, IDisposable, IValidationComponent
     {
-<<<<<<< HEAD
-        /// <summary>
-        /// Backing field for the current validation state.
-        /// </summary>
-        private readonly ObservableAsPropertyHelper<bool> _isValid;
-
-        private readonly IConnectableObservable<bool> _validationConnectable;
-
-        /// <summary>
-        /// The list of current validations.
-        /// </summary>
-        private readonly ReactiveList<IValidationComponent> _validations = new ReactiveList<IValidationComponent>();
-
-=======
         private readonly SourceList<IValidationComponent> _validationSource = new SourceList<IValidationComponent>();
->>>>>>> ae32a7c9
         private readonly ReplaySubject<ValidationState> _validationStatusChange = new ReplaySubject<ValidationState>(1);
         private readonly ReplaySubject<bool> _validSubject = new ReplaySubject<bool>(1);
 
-<<<<<<< HEAD
-        /// <summary>
-        /// Backing field for the validation summary.
-        /// </summary>
-=======
         private readonly IConnectableObservable<bool> _validationConnectable;
         private readonly ReadOnlyObservableCollection<IValidationComponent> _validations;
->>>>>>> ae32a7c9
         private readonly ObservableAsPropertyHelper<ValidationText> _validationText;
         private readonly ObservableAsPropertyHelper<bool> _isValid;
 
-<<<<<<< HEAD
-        /// <summary>
-        /// Subject for validity of the context.
-        /// </summary>
-        private readonly ReplaySubject<bool> _validSubject = new ReplaySubject<bool>(1);
-
         private CompositeDisposable _disposables = new CompositeDisposable();
-
-=======
-        private CompositeDisposable _disposables = new CompositeDisposable();
->>>>>>> ae32a7c9
         private bool _isActive;
 
         /// <summary>
@@ -79,21 +48,6 @@
         /// </summary>
         public ValidationContext()
         {
-<<<<<<< HEAD
-            // Publish the current validation state
-            _disposables.Add(_validSubject.StartWith(true).ToProperty(this, m => m.IsValid, out _isValid));
-
-            // When a change occurs in the validation state, publish the updated validation text
-            _disposables.Add(_validSubject.StartWith(true).Select(v => BuildText())
-                .ToProperty(this, m => m.Text, out _validationText, new ValidationText()));
-
-            // Publish the current validation state
-            _disposables.Add(_validSubject.Select(v => new ValidationState(IsValid, BuildText(), this))
-                .Do(vc => _validationStatusChange.OnNext(vc)).Subscribe());
-
-            // Observe the defined validations and whenever there is a change publish the current validation state.
-            _validationConnectable = _validations.CountChanged.StartWith(0)
-=======
             // Publish the current validation state.
             _disposables.Add(_validSubject
                 .StartWith(true)
@@ -117,7 +71,6 @@
                 .CountChanged()
                 .Count()
                 .StartWith(0)
->>>>>>> ae32a7c9
                 .Select(_ =>
                     _validations
                         .Select(v => v.ValidationStatusChange)
@@ -187,8 +140,6 @@
         /// </summary>
         /// <param name="validation">Validation component to be added into the collection.</param>
         public void Add(IValidationComponent validation)
-<<<<<<< HEAD
-=======
         {
             _validationSource.Add(validation);
         }
@@ -200,48 +151,6 @@
         public bool GetIsValid()
         {
             return _validations.Count == 0 || _validations.All(v => v.IsValid);
-        }
-
-        /// <inheritdoc/>
-        public void Dispose()
->>>>>>> ae32a7c9
-        {
-            // Dispose of unmanaged resources.
-            Dispose(true);
-
-            // Suppress finalization.
-            GC.SuppressFinalize(this);
-        }
-
-        /// <summary>
-<<<<<<< HEAD
-        /// Returns if the whole context is valid checking all the validations.
-        /// </summary>
-        /// <returns>Returns true if the <see cref="ValidationContext"/> is valid, otherwise false.</returns>
-        public bool GetIsValid()
-=======
-        /// Disposes of the managed resources.
-        /// </summary>
-        /// <param name="disposing">If its getting called by the <see cref="Dispose"/> method.</param>
-        protected virtual void Dispose(bool disposing)
->>>>>>> ae32a7c9
-        {
-            if (disposing)
-            {
-                _disposables?.Dispose();
-                _disposables = null;
-            }
-        }
-
-        private void Activate()
-        {
-            if (_isActive)
-            {
-                return;
-            }
-
-            _isActive = true;
-            _disposables.Add(_validationConnectable.Connect());
         }
 
         /// <inheritdoc/>
