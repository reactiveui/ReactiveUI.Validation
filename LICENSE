--- conflicted
+++ resolved
@@ -1,11 +1,8 @@
 The MIT License (MIT)
 
 Copyright (c) .NET Foundation and Contributors
-<<<<<<< HEAD
-=======
 
 All rights reserved.
->>>>>>> 5c59fbf1
 
 Permission is hereby granted, free of charge, to any person obtaining a copy
 of this software and associated documentation files (the "Software"), to deal
